--- conflicted
+++ resolved
@@ -429,10 +429,6 @@
 		Iterate over every layer starting from first layer.
 		To start from the lowest layer use "for l in pkt.lowest_layer".
 		"""
-<<<<<<< HEAD
-		#p_instance = self._get_bodyhandler()
-=======
->>>>>>> 272ff37e
 		p_instance = self
 		# assume string class never gets found
 		self._target_unpack_clz = str.__class__
